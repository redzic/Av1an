--- conflicted
+++ resolved
@@ -50,11 +50,7 @@
     py_modules=["av1an"],
     rust_extensions=[RustExtension("av1an.av1an", "Cargo.toml", binding=Binding.PyO3)],
     include_package_data=True,
-<<<<<<< HEAD
-    entry_points={"console_scripts": ["av1an=cli:main"]},
-=======
     entry_points={"console_scripts": ["av1an=av1an.py"]},
->>>>>>> 7eecc780
     classifiers=[
         "Programming Language :: Python :: 3",
         "License :: OSI Approved :: MIT License",
